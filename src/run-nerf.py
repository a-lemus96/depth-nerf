--- conflicted
+++ resolved
@@ -58,44 +58,6 @@
         Tuple[nn.Module, R.Renderer, LPIPS]: model, renderer and LPIPS network
     """
     # keyword args for positional encoding
-<<<<<<< HEAD
-    kwargs = {'pos_fn': {'n_freqs': args.n_freqs,
-                         'log_space': args.log_space},
-              'dir_fn': {'n_freqs': args.n_freqs_views,
-                         'log_space': args.log_space }}
-    # instantiate radiance-field model
-    if args.model == 'nerf':
-        model = M.NeRF(
-                args.d_input,
-                args.d_input,
-                args.n_layers,
-                args.d_filter, 
-                args.skip,
-                **kwargs
-        )
-    elif args.model == 'sinerf':
-        model = M.SiNeRF(
-                args.d_input,
-                args.d_input,
-                args.d_filter,
-                [30., 1., 1., 1., 1., 1., 1., 1.],
-        )
-
-    # instantiate OccGrid-based renderer
-    near = dataset.near
-    far = dataset.far
-    chunksize = args.batch_size
-    white_bkgd = args.white_bkgd
-    kwargs = {'render_step_size': 5e-3,
-              'aabb': dataset.aabb,
-              'resolution': 128,
-              'grid_nlevels': 1 if args.dataset == 'blender' else 4,
-              'occ_thre': 1e-2}
-
-    renderer = R.Renderer(near, far, chunksize, white_bkgd, **kwargs)
-
-    # instantiate LPIPS network
-=======
     kwargs = {
             'pos_fn': {
                 'n_freqs': args.n_freqs,
@@ -127,18 +89,20 @@
         case _:
             raise ValueError(f"Model {args.model} not supported")
 
-    # model parameters
-    grid_resolution = 128
-    grid_nlvl = 1 if args.dataset == 'synthetic' else 4
-    # render parameters
-    render_step_size = 5e-3
-    estimator = OccGridEstimator(
-            roi_aabb=aabb,
-            resolution=grid_resolution, 
-            levels=grid_nlvl
-    )
-    # initialize LPIPS network
->>>>>>> ba66e818
+    # instantiate OccGrid-based renderer
+    near = dataset.near
+    far = dataset.far
+    chunksize = args.batch_size
+    white_bkgd = args.white_bkgd
+    kwargs = {'render_step_size': 5e-3,
+              'aabb': dataset.aabb,
+              'resolution': 128,
+              'grid_nlevels': 1 if args.dataset == 'synthetic' else 4,
+              'occ_thre': 1e-2}
+
+    renderer = R.Renderer(near, far, chunksize, white_bkgd, **kwargs)
+
+    # instantiate LPIPS network
     lpips_net = LPIPS(net='vgg')
     
     return model, renderer, lpips_net
@@ -168,43 +132,17 @@
         val_ssim (float): validation SSIM
         val_lpips (float): validation LPIPS
     """
-    H, W, focal = hwf
-<<<<<<< HEAD
-    H, W = int(H), int(W)
     rgbs_gt, poses = next(iter(val_loader))
     ndc = val_loader.dataset.ndc
     
     renderer.set_chunksize(2*args.batch_size)
     pdb.set_trace()
-    rgbs, _ = renderer.render_poses((H, W, focal),
+    rgbs, _ = renderer.render_poses(hwf,
                                     poses,
                                     model,
                                     ndc,
                                     device)
     renderer.set_chunksize(args.batch_size)
-=======
-    ndc = val_loader.dataset.ndc
-    rgbs = []
-    rgbs_gt = []
-    for val_data in val_loader:
-        rgb_gt, pose = val_data
-        rgbs_gt.append(rgb_gt) # append ground truth rgb
-        rgb, _ = R.render_frame(
-                hwf,
-                val_loader.dataset.near,
-                val_loader.dataset.far,
-                pose[0],
-                chunksize,
-                estimator,
-                model,
-                train=False,
-                ndc=ndc,
-                white_bkgd=args.white_bkgd,
-                render_step_size=render_step_size,
-                device=device,
-        )
-        rgbs.append(rgb) # append rendered rgb
->>>>>>> ba66e818
 
     # compute PSNR
     rgbs = torch.permute(rgbs, (0, 3, 1, 2))
@@ -250,31 +188,18 @@
         model: nn.Module,
         renderer: R.Renderer,
         lpips_net: LPIPS,
-<<<<<<< HEAD
-        train_loader: Dataset,
-        val_loader: Dataset,
-        device: torch.device = torch.device('cpu')) -> None:
-=======
         train_loader: DataLoader,
         val_loader: DataLoader,
-        render_step_size: float = 5e-3,
-        device: torch.device = torch.device('cpu'),
+        device: torch.device = torch.device('cpu')
 ) -> Tuple[float, float]:
->>>>>>> ba66e818
     """Train NeRF model.
     ----------------------------------------------------------------------------
     Args:
         model (nn.Module): NeRF model
         renderer (R.Renderer): OccGrid-based renderer
         lpips_net (LPIPS): LPIPS network
-<<<<<<< HEAD
-        train_loader (Dataset): training set loader
-        val_loader (Dataset): validation set loader
-=======
         train_loader (DataLoader): training set loader
         val_loader (DataLoader): validation set loader
-        render_step_size (float, optional): step size for rendering
->>>>>>> ba66e818
         device (torch.device): device to train on
     ----------------------------------------------------------------------------
     """
@@ -376,13 +301,8 @@
         compute_val = k % args.val_rate == 0 and k > 0 and args.val
         if compute_val:
             model.eval()
-<<<<<<< HEAD
             renderer.eval()
-            lpips_net.eval()
-=======
-            estimator.eval()
             #lpips_net.eval()
->>>>>>> ba66e818
             with torch.no_grad():
                 val_metrics = validation(
                         hwf,
@@ -395,28 +315,8 @@
                 val_psnr, val_ssim, val_lpips = val_metrics
 
                 # render test image
-<<<<<<< HEAD
-                rgb, depth = renderer.render_poses((H, W, focal), 
-                                                   testpose, 
-                                                   model, 
-                                                   ndc, 
-                                                   device)
-=======
-                rgb, depth = R.render_frame(
-                        hwf,
-                        train_loader.dataset.near,
-                        train_loader.dataset.far,
-                        testpose,
-                        2*args.batch_size,
-                        estimator,
-                        model,
-                        train=False,
-                        ndc=ndc,
-                        white_bkgd=args.white_bkgd,
-                        render_step_size=render_step_size,
-                        device=device
-                )
->>>>>>> ba66e818
+                rgb, depth = renderer.render_poses(hwf, testpose, 
+                                                   model, ndc, device)
 
                 # log data to wandb
                 if not args.debug:
@@ -538,13 +438,9 @@
         # initialize modules
         model, renderer, lpips_net = init_models(train_set)
         model.to(device)
-<<<<<<< HEAD
         renderer.to(device)
-        lpips_net.to(device)
-=======
-        estimator.to(device)
         #lpips_net.to(device)
->>>>>>> ba66e818
+
         # train model
         train(
                 model, 
@@ -620,34 +516,15 @@
 
     # render frames for poses
     model.eval()
-<<<<<<< HEAD
     renderer.eval()
     
     # render maps
-    H, W, focal = train_set.hwf
-    H, W = int(H), int(W)
     renderer.set_chunksize(2*args.batch_size)
-    frames, d_frames = renderer.render_poses((H, W, focal),
+    frames, d_frames = renderer.render_poses(train_set.hwf,
                                              path_poses,
                                              model,
                                              train_set.ndc,
                                              device)
-=======
-    estimator.eval()
-    output = R.render_path(
-            path_poses,
-            train_set.hwf,
-            train_set.near,
-            train_set.far,
-            2*args.batch_size,
-            model,
-            estimator,
-            ndc=train_set.ndc,
-            white_bkgd=args.white_bkgd,
-            device=device
-    )
-    frames, d_frames = output
->>>>>>> ba66e818
 
     if not args.debug:
         # put together frames and save result into .mp4 file
